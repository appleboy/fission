/*
Copyright 2016 The Fission Authors.

Licensed under the Apache License, Version 2.0 (the "License");
you may not use this file except in compliance with the License.
You may obtain a copy of the License at

    http://www.apache.org/licenses/LICENSE-2.0

Unless required by applicable law or agreed to in writing, software
distributed under the License is distributed on an "AS IS" BASIS,
WITHOUT WARRANTIES OR CONDITIONS OF ANY KIND, either express or implied.
See the License for the specific language governing permissions and
limitations under the License.
*/

package main

import (
	"context"
	"errors"
	"fmt"
	"io/ioutil"
	"net/http"
	"net/url"
	"os"
	"text/tabwriter"
	"time"

	"github.com/satori/go.uuid"
	"github.com/urfave/cli"
	metav1 "k8s.io/apimachinery/pkg/apis/meta/v1"

	"github.com/fission/fission"
	"github.com/fission/fission/crd"
	"github.com/fission/fission/fission/logdb"
)

func printPodLogs(c *cli.Context) error {
	fnName := c.String("name")
	if len(fnName) == 0 {
		fatal("Need --name argument.")
	}

	queryURL, err := url.Parse(c.GlobalString("server"))
	checkErr(err, "parse the base URL")
	queryURL.Path = fmt.Sprintf("/proxy/logs/%s", fnName)

	req, err := http.NewRequest("POST", queryURL.String(), nil)
	checkErr(err, "create logs request")

	httpClient := http.Client{}
	resp, err := httpClient.Do(req)
	checkErr(err, "execute get logs request")

	defer resp.Body.Close()
	if resp.StatusCode != http.StatusOK {
		return errors.New("get logs from pod directly")
	}

	body, err := ioutil.ReadAll(resp.Body)
	checkErr(err, "read the response body")
	fmt.Println(string(body))
	return nil
}

func getInvokeStrategy(minScale int, maxScale int, executorType string, targetcpu int) fission.InvokeStrategy {

	if maxScale == 0 {
		maxScale = 1
	}

	if minScale > maxScale {
		fatal("Maxscale must be higher than or equal to minscale")
	}

	var fnExecutor fission.ExecutorType
	switch executorType {
	case "":
		fnExecutor = fission.ExecutorTypePoolmgr
	case fission.ExecutorTypePoolmgr:
		fnExecutor = fission.ExecutorTypePoolmgr
	case fission.ExecutorTypeNewdeploy:
		fnExecutor = fission.ExecutorTypeNewdeploy
	default:
		fatal("Executor type must be one of 'poolmgr' or 'newdeploy', defaults to 'poolmgr'")
	}

	// Right now a simple single case strategy implementation
	// This will potentially get more sophisticated once we have more strategies in place
	strategy := fission.InvokeStrategy{
		StrategyType: fission.StrategyTypeExecution,
		ExecutionStrategy: fission.ExecutionStrategy{
			ExecutorType:     fnExecutor,
			MinScale:         minScale,
			MaxScale:         maxScale,
			TargetCPUPercent: targetcpu,
		},
	}
	return strategy
}

func fnCreate(c *cli.Context) error {
	client := getClient(c.GlobalString("server"))

	if len(c.String("package")) > 0 {
		fatal("--package is deprecated, please use --deploy instead.")
	}

	fnName := c.String("name")
	if len(fnName) == 0 {
		fatal("Need --name argument.")
	}

	fnList, err := client.FunctionList()
	checkErr(err, "get function list")
	// check function existence before creating package
	for _, fn := range fnList {
		if fn.Metadata.Name == fnName {
			fatal("A function with the same name already exists.")
		}
	}
	entrypoint := c.String("entrypoint")
	pkgName := c.String("pkg")

	var pkgMetadata *metav1.ObjectMeta
	var envName string

	secretName := c.String("secret")
	cfgMapName := c.String("configmap")

	secretNameSpace := c.String("secretns")
	cfgMapNameSpace := c.String("configmapns")

	if len(secretNameSpace) == 0 && len(secretName) > 0 {
		secretNameSpace = metav1.NamespaceDefault
	}

	if len(cfgMapNameSpace) == 0 && len(cfgMapName) > 0 {
		cfgMapNameSpace = metav1.NamespaceDefault
	}

	if len(pkgName) > 0 {
		// use existing package
		pkg, err := client.PackageGet(&metav1.ObjectMeta{
			Namespace: metav1.NamespaceDefault,
			Name:      pkgName,
		})
		checkErr(err, fmt.Sprintf("read package '%v'", pkgName))
		pkgMetadata = &pkg.Metadata
		envName = pkg.Spec.Environment.Name
	} else {
		// need to specify environment for creating new package
		envName = c.String("env")
		if len(envName) == 0 {
			fatal("Need --env argument.")
		}

		// examine existence of given environment
		_, err := client.EnvironmentGet(&metav1.ObjectMeta{
			Namespace: metav1.NamespaceDefault,
			Name:      envName,
		})
		if err != nil {
			if e, ok := err.(fission.Error); ok && e.Code == fission.ErrorNotFound {
				fmt.Printf("Environment \"%v\" does not exist. Please create the environment before executing the function. \nFor example: `fission env create --name %v --image <image>`\n", envName, envName)
			} else {
				checkErr(err, "retrieve environment information")
			}
		}

		srcArchiveName := c.String("src")
		deployArchiveName := c.String("code")
		if len(deployArchiveName) == 0 {
			deployArchiveName = c.String("deploy")
		}
		// fatal when both src & deploy archive are empty
		if len(srcArchiveName) == 0 && len(deployArchiveName) == 0 {
			fatal("Need --deploy or --src argument.")
		}

		buildcmd := c.String("buildcmd")

		// create new package
		pkgMetadata = createPackage(client, envName, srcArchiveName, deployArchiveName, buildcmd)
	}

	//TODO Warn user about resources at fn level overriding the env resources
	resourceReq := getResourceReq(c.Int("mincpu"), c.Int("maxcpu"), c.Int("minmemory"), c.Int("maxmemory"))

	var targetCPU int
	if c.IsSet("targetcpu") {
		targetCPU = c.Int("targetcpu")
		if targetCPU <= 0 || targetCPU > 100 {
			fatal("TargetCPU must be a value between 1 - 100")
		}
	} else {
		targetCPU = 80
	}

	invokeStrategy := getInvokeStrategy(c.Int("minscale"), c.Int("maxscale"), c.String("executortype"), targetCPU)

	function := &crd.Function{
		Metadata: metav1.ObjectMeta{
			Name:      fnName,
			Namespace: metav1.NamespaceDefault,
		},
		Spec: fission.FunctionSpec{
			Environment: fission.EnvironmentReference{
				Name:      envName,
				Namespace: metav1.NamespaceDefault,
			},
			Package: fission.FunctionPackageRef{
				FunctionName: entrypoint,
				PackageRef: fission.PackageRef{
					Namespace:       pkgMetadata.Namespace,
					Name:            pkgMetadata.Name,
					ResourceVersion: pkgMetadata.ResourceVersion,
				},
			},
<<<<<<< HEAD

			SecretList: []fission.SecretReference{},

			ConfigMapList: []fission.ConfigMapReference{},
=======
			Resources:      resourceReq,
			InvokeStrategy: invokeStrategy,
>>>>>>> 4cf19576
		},
	}

	if len(secretName) > 0 {
		newSecret := fission.SecretReference{
			Name:      secretName,
			Namespace: secretNameSpace,
		}
		function.Spec.SecretList = append(function.Spec.SecretList, newSecret)
	}

	if len(cfgMapName) > 0 {
		newCfgMap := fission.ConfigMapReference{
			Name:      cfgMapName,
			Namespace: cfgMapNameSpace,
		}
		function.Spec.ConfigMapList = append(function.Spec.ConfigMapList, newCfgMap)
	}

	_, err = client.FunctionCreate(function)
	checkErr(err, "create function")

	fmt.Printf("function '%v' created\n", fnName)

	// Allow the user to specify an HTTP trigger while creating a function.
	triggerUrl := c.String("url")
	if len(triggerUrl) == 0 {
		return nil
	}
	method := c.String("method")
	if len(method) == 0 {
		method = "GET"
	}
	triggerName := uuid.NewV4().String()
	ht := &crd.HTTPTrigger{
		Metadata: metav1.ObjectMeta{
			Name:      triggerName,
			Namespace: metav1.NamespaceDefault,
		},
		Spec: fission.HTTPTriggerSpec{
			RelativeURL: triggerUrl,
			Method:      getMethod(method),
			FunctionReference: fission.FunctionReference{
				Type: fission.FunctionReferenceTypeFunctionName,
				Name: fnName,
			},
		},
	}
	_, err = client.HTTPTriggerCreate(ht)
	checkErr(err, "create HTTP trigger")
	fmt.Printf("route created: %v %v -> %v\n", method, triggerUrl, fnName)

	return err
}

func fnGet(c *cli.Context) error {
	client := getClient(c.GlobalString("server"))

	fnName := c.String("name")
	if len(fnName) == 0 {
		fatal("Need name of function, use --name")
	}
	m := &metav1.ObjectMeta{
		Name:      fnName,
		Namespace: metav1.NamespaceDefault,
	}
	fn, err := client.FunctionGet(m)
	checkErr(err, "get function")

	pkg, err := client.PackageGet(&metav1.ObjectMeta{
		Name:      fn.Spec.Package.PackageRef.Name,
		Namespace: fn.Spec.Package.PackageRef.Namespace,
	})
	checkErr(err, "get package")

	os.Stdout.Write(pkg.Spec.Deployment.Literal)
	return err
}

func fnGetMeta(c *cli.Context) error {
	client := getClient(c.GlobalString("server"))

	fnName := c.String("name")
	if len(fnName) == 0 {
		fatal("Need name of function, use --name")
	}

	m := &metav1.ObjectMeta{
		Name:      fnName,
		Namespace: metav1.NamespaceDefault,
	}

	f, err := client.FunctionGet(m)
	checkErr(err, "get function")

	w := tabwriter.NewWriter(os.Stdout, 0, 0, 1, ' ', 0)
	fmt.Fprintf(w, "%v\t%v\t%v\n", "NAME", "UID", "ENV")
	fmt.Fprintf(w, "%v\t%v\t%v\n",
		f.Metadata.Name, f.Metadata.UID, f.Spec.Environment.Name)
	w.Flush()
	return err
}

func fnUpdate(c *cli.Context) error {
	client := getClient(c.GlobalString("server"))

	if len(c.String("package")) > 0 {
		fatal("--package is deprecated, please use --deploy instead.")
	}

	if len(c.String("srcpkg")) > 0 {
		fatal("--srcpkg is deprecated, please use --src instead.")
	}

	fnName := c.String("name")
	if len(fnName) == 0 {
		fatal("Need name of function, use --name")
	}

	function, err := client.FunctionGet(&metav1.ObjectMeta{
		Name:      fnName,
		Namespace: metav1.NamespaceDefault,
	})
	checkErr(err, fmt.Sprintf("read function '%v'", fnName))

	envName := c.String("env")
	deployArchiveName := c.String("code")
	if len(deployArchiveName) == 0 {
		deployArchiveName = c.String("deploy")
	}
	srcArchiveName := c.String("src")
	pkgName := c.String("pkg")
	entrypoint := c.String("entrypoint")
	buildcmd := c.String("buildcmd")
	force := c.Bool("force")

	if len(envName) == 0 && len(deployArchiveName) == 0 && len(srcArchiveName) == 0 && len(pkgName) == 0 &&
		len(entrypoint) == 0 && len(buildcmd) == 0 {
		fatal("Need --env or --deploy or --src or --pkg or --entrypoint or --buildcmd argument.")
	}

	if len(envName) > 0 {
		function.Spec.Environment.Name = envName
	}

	if len(entrypoint) > 0 {
		function.Spec.Package.FunctionName = entrypoint
	}
	if len(pkgName) == 0 {
		pkgName = function.Spec.Package.PackageRef.Name
	}

	pkg, err := client.PackageGet(&metav1.ObjectMeta{
		Namespace: metav1.NamespaceDefault,
		Name:      pkgName,
	})
	checkErr(err, fmt.Sprintf("read package '%v'", pkgName))

	pkgMetadata := &pkg.Metadata

	if len(deployArchiveName) != 0 || len(srcArchiveName) != 0 || len(buildcmd) != 0 || len(envName) != 0 {
		fnList, err := getFunctionsByPackage(client, pkg.Metadata.Name)
		checkErr(err, "get function list")

		if !force && len(fnList) > 1 {
			fatal("Package is used by multiple functions, use --force to force update")
		}

		pkgMetadata = updatePackage(client, pkg, envName, srcArchiveName, deployArchiveName, buildcmd)
		checkErr(err, fmt.Sprintf("update package '%v'", pkgName))

		fmt.Printf("package '%v' updated\n", pkgMetadata.GetName())

		// update resource version of package reference of functions that shared the same package
		for _, fn := range fnList {
			// ignore the update for current function here, it will be updated later.
			if fn.Metadata.Name != fnName {
				fn.Spec.Package.PackageRef.ResourceVersion = pkgMetadata.ResourceVersion
				_, err := client.FunctionUpdate(&fn)
				checkErr(err, "update function")
			}
		}
	}

	// update function spec with new package metadata
	function.Spec.Package.PackageRef = fission.PackageRef{
		Namespace:       pkgMetadata.Namespace,
		Name:            pkgMetadata.Name,
		ResourceVersion: pkgMetadata.ResourceVersion,
	}

	_, err = client.FunctionUpdate(function)
	checkErr(err, "update function")

	fmt.Printf("function '%v' updated\n", fnName)
	return err
}

func fnDelete(c *cli.Context) error {
	client := getClient(c.GlobalString("server"))

	fnName := c.String("name")
	if len(fnName) == 0 {
		fatal("Need name of function, use --name")
	}

	m := &metav1.ObjectMeta{
		Name:      fnName,
		Namespace: metav1.NamespaceDefault,
	}

	err := client.FunctionDelete(m)
	checkErr(err, fmt.Sprintf("delete function '%v'", fnName))

	fmt.Printf("function '%v' deleted\n", fnName)
	return err
}

func fnList(c *cli.Context) error {
	client := getClient(c.GlobalString("server"))

	fns, err := client.FunctionList()
	checkErr(err, "list functions")

	w := tabwriter.NewWriter(os.Stdout, 0, 0, 1, ' ', 0)

	fmt.Fprintf(w, "%v\t%v\t%v\t%v\t%v\t%v\t%v\n", "NAME", "UID", "ENV", "EXECUTORTYPE", "MINSCALE", "MAXSCALE", "TARGETCPU")
	for _, f := range fns {
		fmt.Fprintf(w, "%v\t%v\t%v\t%v\t%v\t%v\t%v\n",
			f.Metadata.Name, f.Metadata.UID, f.Spec.Environment.Name,
			f.Spec.InvokeStrategy.ExecutionStrategy.ExecutorType,
			f.Spec.InvokeStrategy.ExecutionStrategy.MinScale,
			f.Spec.InvokeStrategy.ExecutionStrategy.MaxScale,
			f.Spec.InvokeStrategy.ExecutionStrategy.TargetCPUPercent)
	}
	w.Flush()

	return err
}

func fnLogs(c *cli.Context) error {

	client := getClient(c.GlobalString("server"))

	fnName := c.String("name")
	if len(fnName) == 0 {
		fatal("Need name of function, use --name")
	}

	dbType := c.String("dbtype")
	if len(dbType) == 0 {
		dbType = logdb.INFLUXDB
	}

	fnPod := c.String("pod")
	m := &metav1.ObjectMeta{
		Name:      fnName,
		Namespace: metav1.NamespaceDefault,
	}

	recordLimit := c.Int("recordcount")
	if recordLimit <= 0 {
		recordLimit = 1000
	}

	f, err := client.FunctionGet(m)
	checkErr(err, "get function")

	// request the controller to establish a proxy server to the database.
	logDB, err := logdb.GetLogDB(dbType, c.GlobalString("server"))
	if err != nil {
		fatal("failed to connect log database")
	}

	requestChan := make(chan struct{})
	responseChan := make(chan struct{})
	ctx := context.Background()

	go func(ctx context.Context, requestChan, responseChan chan struct{}) {
		t := time.Unix(0, 0*int64(time.Millisecond))
		for {
			select {
			case <-requestChan:
				logFilter := logdb.LogFilter{
					Pod:         fnPod,
					Function:    f.Metadata.Name,
					FuncUid:     string(f.Metadata.UID),
					Since:       t,
					RecordLimit: recordLimit,
				}
				logEntries, err := logDB.GetLogs(logFilter)
				if err != nil {
					fatal("failed to query logs")
				}
				for _, logEntry := range logEntries {
					if c.Bool("d") {
						fmt.Printf("Timestamp: %s\nNamespace: %s\nFunction Name: %s\nFunction ID: %s\nPod: %s\nContainer: %s\nStream: %s\nLog: %s\n---\n",
							logEntry.Timestamp, logEntry.Namespace, logEntry.FuncName, logEntry.FuncUid, logEntry.Pod, logEntry.Container, logEntry.Stream, logEntry.Message)
					} else {
						fmt.Printf("[%s] %s\n", logEntry.Timestamp, logEntry.Message)
					}
					t = logEntry.Timestamp
				}
				responseChan <- struct{}{}
			case <-ctx.Done():
				return
			}
		}
	}(ctx, requestChan, responseChan)

	for {
		requestChan <- struct{}{}
		<-responseChan
		if !c.Bool("f") {
			ctx.Done()
			return nil
		}
		time.Sleep(1 * time.Second)
	}
}

func fnPods(c *cli.Context) error {
	client := getClient(c.GlobalString("server"))

	fnName := c.String("name")
	if len(fnName) == 0 {
		fatal("Need name of function, use --name")
	}

	dbType := c.String("dbtype")
	if len(dbType) == 0 {
		dbType = logdb.INFLUXDB
	}

	m := &metav1.ObjectMeta{Name: fnName}

	f, err := client.FunctionGet(m)
	checkErr(err, "get function")

	// client first sends db query to the controller, then the controller
	// will establish a proxy server that bridges the client and the database.
	logDB, err := logdb.GetLogDB(dbType, c.GlobalString("server"))
	if err != nil {
		fatal("failed to connect log database")
	}

	logFilter := logdb.LogFilter{
		Function: f.Metadata.Name,
		FuncUid:  string(f.Metadata.UID),
	}
	pods, err := logDB.GetPods(logFilter)
	if err != nil {
		fatal("failed to get pods of function")
		return err
	}
	fmt.Printf("NAME\t\n")
	for _, pod := range pods {
		fmt.Println(pod)
	}

	return err
}

func fnTest(c *cli.Context) error {
	fnName := c.String("name")
	routerURL := os.Getenv("FISSION_ROUTER")
	if len(routerURL) == 0 {
		fatal("Need FISSION_ROUTER set to your fission router.")
	}

	url := fmt.Sprintf("http://%s/fission-function/%s", routerURL, fnName)

	resp := httpRequest(c.String("method"), url, c.String("body"), c.StringSlice("header"))
	if resp.StatusCode < 400 {
		body, err := ioutil.ReadAll(resp.Body)
		checkErr(err, "Function test")
		fmt.Print(string(body))
		defer resp.Body.Close()
		return nil
	}

	body, err := ioutil.ReadAll(resp.Body)
	checkErr(err, "read log response from pod")
	fmt.Printf("Error calling function %v: %v %v", fnName, resp.StatusCode, string(body))
	defer resp.Body.Close()
	err = printPodLogs(c)
	if err != nil {
		fnLogs(c)
	}

	return nil
}<|MERGE_RESOLUTION|>--- conflicted
+++ resolved
@@ -218,15 +218,10 @@
 					ResourceVersion: pkgMetadata.ResourceVersion,
 				},
 			},
-<<<<<<< HEAD
-
-			SecretList: []fission.SecretReference{},
-
-			ConfigMapList: []fission.ConfigMapReference{},
-=======
+			SecretList:     []fission.SecretReference{},
+			ConfigMapList:  []fission.ConfigMapReference{},
 			Resources:      resourceReq,
 			InvokeStrategy: invokeStrategy,
->>>>>>> 4cf19576
 		},
 	}
 
